//
//  ReviewViewControllerTests.swift
//  WeScanTests
//
//  Created by Julian Schiavo on 7/1/2019.
//  Copyright © 2019 WeTransfer. All rights reserved.
//

import XCTest
import FBSnapshotTestCase
import CoreGraphics
@testable import WeScan

final class ReviewViewControllerTests: FBSnapshotTestCase {
    
    var demoImage: UIImage!
<<<<<<< HEAD
    var demoScan: ImageScannerScan!
=======
    var enhancedDemoImage: UIImage!
>>>>>>> a6687233
    var demoQuad = Quadrilateral(topLeft: .zero, topRight: .zero, bottomRight: .zero, bottomLeft: .zero)
    
    override func setUp() {
        super.setUp()
        recordMode = false

        // Set up the demo image using rectangles (purposefully made to be different on each rotation)
        let detailSize = CGSize(width: 20, height: 40)
        let detailLayer = CALayer()
        detailLayer.backgroundColor = UIColor.red.cgColor
        detailLayer.frame = CGRect(x: 30, y: 0, width: detailSize.width, height: detailSize.height)
        
        let backgroundSize = CGSize(width: 50, height: 120)
        let backgroundLayer = CALayer()
        backgroundLayer.backgroundColor = UIColor.white.cgColor
        backgroundLayer.frame = CGRect(x: 0, y: 0, width: backgroundSize.width, height: backgroundSize.height)
        backgroundLayer.addSublayer(detailLayer)
        
        UIGraphicsBeginImageContextWithOptions(backgroundSize, true, 1.0)
        backgroundLayer.render(in: UIGraphicsGetCurrentContext()!)
        demoImage = UIGraphicsGetImageFromCurrentImageContext()!
<<<<<<< HEAD
        demoScan = ImageScannerScan(from: demoImage)
=======
        
        backgroundLayer.backgroundColor = UIColor.black.cgColor
        backgroundLayer.render(in: UIGraphicsGetCurrentContext()!)
        enhancedDemoImage = UIGraphicsGetImageFromCurrentImageContext()!
        
>>>>>>> a6687233
        UIGraphicsEndImageContext()
    }
    
    func testDemoImageIsCorrect() {
        let results = ImageScannerResults(detectedRectangle: demoQuad, originalScan: demoScan, croppedScan: demoScan, enhancedScan: demoScan, doesUserPreferEnhancedScan: false)
        let vc = ReviewViewController(results: results)
        vc.viewDidLoad()
        FBSnapshotVerifyView(vc.imageView)
    }
    
    func testImageIsCorrectlyRotated90() {
        let results = ImageScannerResults(detectedRectangle: demoQuad, originalScan: demoScan, croppedScan: demoScan, enhancedScan: demoScan, doesUserPreferEnhancedScan: false)
        let vc = ReviewViewController(results: results)
        vc.viewDidLoad()
        vc.rotateImage()
        FBSnapshotVerifyView(vc.imageView)
    }
    
    func testImageIsCorrectlyRotated180() {
        let results = ImageScannerResults(detectedRectangle: demoQuad, originalScan: demoScan, croppedScan: demoScan, enhancedScan: demoScan, doesUserPreferEnhancedScan: false)
        let vc = ReviewViewController(results: results)
        vc.viewDidLoad()
        
        vc.rotateImage()
        vc.rotateImage()
        
        FBSnapshotVerifyView(vc.imageView)
    }
    
    func testImageIsCorrectlyRotated270() {
        let results = ImageScannerResults(detectedRectangle: demoQuad, originalScan: demoScan, croppedScan: demoScan, enhancedScan: demoScan, doesUserPreferEnhancedScan: false)
        let vc = ReviewViewController(results: results)
        vc.viewDidLoad()
        
        vc.rotateImage()
        vc.rotateImage()
        vc.rotateImage()
        
        FBSnapshotVerifyView(vc.imageView)
    }
    
    func testImageIsCorrectlyRotated360() {
        let results = ImageScannerResults(detectedRectangle: demoQuad, originalScan: demoScan, croppedScan: demoScan, enhancedScan: demoScan, doesUserPreferEnhancedScan: false)
        let vc = ReviewViewController(results: results)
        vc.viewDidLoad()
        
        vc.rotateImage()
        vc.rotateImage()
        vc.rotateImage()
        vc.rotateImage()
        
        FBSnapshotVerifyView(vc.imageView)
    }
    
    func testEnhancedImage() {
        let results = ImageScannerResults(originalImage: demoImage, scannedImage: demoImage, enhancedImage: enhancedDemoImage, doesUserPreferEnhancedImage: false, detectedRectangle: demoQuad)
        let viewController = ReviewViewController(results: results)
        viewController.viewDidLoad()
        
        viewController.toggleEnhancedImage()
        FBSnapshotVerifyView(viewController.imageView)
    }
}
<|MERGE_RESOLUTION|>--- conflicted
+++ resolved
@@ -14,11 +14,7 @@
 final class ReviewViewControllerTests: FBSnapshotTestCase {
     
     var demoImage: UIImage!
-<<<<<<< HEAD
-    var demoScan: ImageScannerScan!
-=======
     var enhancedDemoImage: UIImage!
->>>>>>> a6687233
     var demoQuad = Quadrilateral(topLeft: .zero, topRight: .zero, bottomRight: .zero, bottomLeft: .zero)
     
     override func setUp() {
@@ -40,15 +36,11 @@
         UIGraphicsBeginImageContextWithOptions(backgroundSize, true, 1.0)
         backgroundLayer.render(in: UIGraphicsGetCurrentContext()!)
         demoImage = UIGraphicsGetImageFromCurrentImageContext()!
-<<<<<<< HEAD
-        demoScan = ImageScannerScan(from: demoImage)
-=======
-        
+      
         backgroundLayer.backgroundColor = UIColor.black.cgColor
         backgroundLayer.render(in: UIGraphicsGetCurrentContext()!)
         enhancedDemoImage = UIGraphicsGetImageFromCurrentImageContext()!
         
->>>>>>> a6687233
         UIGraphicsEndImageContext()
     }
     
